--- conflicted
+++ resolved
@@ -118,12 +118,6 @@
     dataset_loader = DataLoader(dataset, batch_size=batchsize, shuffle=True, pin_memory=True)
 
 
-<<<<<<< HEAD
-    """ ネットワークの生成 """
-    model = URelNet(n_channels=batchsize, n_classes=1, k_neighbors=8).to(device)
-    # model = U_Net().to(device)
-=======
->>>>>>> 0c845519
     # print(f"\nmodel:{model}\n")                           # モデルのアーキテクチャの出力
     """ 最適化関数の設定 """
     optimizer = optim.Adam(model.parameters(), lr=0.001)    # optimizerを選択(Adam)
