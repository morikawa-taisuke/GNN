from wave_unet import U_Net
from urelnet import URelNet
import time             # 時間
# from librosa.core import stft, istft
import torch
import torch.nn as nn
import torch.nn.functional as F
import torch.optim as optim
from torch.utils.data import DataLoader
import datasetClass
import numpy as np
from tqdm.contrib import tenumerate
from tqdm import tqdm
from torch.utils.tensorboard import SummaryWriter
from torch.autograd import Variable
from itertools import permutations
from torch.nn.utils import weight_norm
# import scipy.signal as sp
# import scipy as scipy
from torchinfo import summary
import os
from pathlib import Path

from mymodule import my_func, const


# CUDAのメモリ管理設定
os.environ['PYTORCH_CUDA_ALLOC_CONF'] = 'expandable_segments:True'

# CUDAの可用性をチェック
device = torch.device('cuda' if torch.cuda.is_available() else 'cpu')
print(f"Using device: {device}")

def padding_tensor(tensor1, tensor2):
    """
    最後の次元（例: 時系列長）が異なる2つのテンソルに対して、
    短い方を末尾にゼロパディングして長さをそろえる。

    Args:
        tensor1, tensor2 (torch.Tensor): 任意の次元数のテンソル

    Returns:
        padded_tensor1, padded_tensor2 (torch.Tensor)
    """
    len1 = tensor1.size(-1)
    len2 = tensor2.size(-1)
    max_len = max(len1, len2)

    pad1 = [0, max_len - len1]  # 最後の次元だけパディング
    pad2 = [0, max_len - len2]

    padded_tensor1 = F.pad(tensor1, pad1)
    padded_tensor2 = F.pad(tensor2, pad2)

    return padded_tensor1, padded_tensor2

def sisdr(x, s, eps=1e-8):
    """
    calculate training loss
    input:
          x: separated signal, N x S tensor
          s: reference signal, N x S tensor
    Return:
          sisdr: N tensor
    """

    def l2norm(mat, keepdim=False):
        return torch.norm(mat, dim=-1, keepdim=keepdim)

    if x.shape != s.shape:
        raise RuntimeError("Dimention mismatch when calculate si-sdr, {} vs {}".format(x.shape, s.shape))
    x_zm = x - torch.mean(x, dim=-1, keepdim=True)
    s_zm = s - torch.mean(s, dim=-1, keepdim=True)
    t = torch.sum(x_zm * s_zm, dim=-1,keepdim=True) * s_zm / torch.sum(s_zm * s_zm, dim=-1,keepdim=True)
    return 20 * torch.log10(eps + l2norm(t) / (l2norm(t - x_zm) + eps))

def si_sdr_loss(ests, egs):
    # spks x n x S
    # ests: estimation
    # egs: target
    refs = egs
    num_speeker = len(refs)
    #print("spks", num_speeker)
    # print(f"ests:{ests.shape}")
    # print(f"egs:{egs.shape}")

    def sisdr_loss(permute):
        # for one permute
        #print("permute", permute)
        return sum([sisdr(ests[s], refs[t]) for s, t in enumerate(permute)]) / len(permute)
        # average the value

    # P x N
    N = egs.size(0)
    sisdr_mat = torch.stack([sisdr_loss(p) for p in permutations(range(num_speeker))])
    max_perutt, _ = torch.max(sisdr_mat, dim=0)
    # si-snr
    return -torch.sum(max_perutt) / N


def train(dataset_path:str, out_path:str="./RESULT/pth/result.pth", loss_func:str="SISDR", batchsize:int=const.BATCHSIZE, checkpoint_path:str=None, train_count:int=const.EPOCH, earlystopping_threshold:int=5):
    """ GPUの設定 """
    device = "cuda" if torch.cuda.is_available() else "cpu" # GPUが使えれば使う
    """ その他の設定 """
    out_path = Path(out_path)   # path型に変換
    out_name = out_path.stem
    out_dir = out_path.parent
    writer = SummaryWriter(log_dir=f"{const.LOG_DIR}\\{out_name}")  # logの保存先の指定("tensorboard --logdir ./logs"で確認できる)
    now = my_func.get_now_time()
    csv_path = f"{const.LOG_DIR}\\{out_name}\\{out_name}_{now}.csv"
    my_func.make_dir(csv_path)
    with open(csv_path, "w") as csv_file:  # ファイルオープン
        csv_file.write(f"dataset,out_name,loss_func\n{dataset_path},{out_path},{loss_func}")

    """ Early_Stoppingの設定 """
    best_loss = np.inf  # 損失関数の最小化が目的の場合，初めのbest_lossを無限大にする
    earlystopping_count = 0

    """ Load dataset データセットの読み込み """
    # dataset = datasetClass.TasNet_dataset_csv(args.dataset, channel=channel, device=device) # データセットの読み込み
    dataset = datasetClass.TasNet_dataset(dataset_path) # データセットの読み込み
    dataset_loader = DataLoader(dataset, batch_size=batchsize, shuffle=True, pin_memory=True)


    """ ネットワークの生成 """
    model = URelNet(n_channels=1, n_classes=1, k_neighbors=4).to(device)
    # model = U_Net().to(device)
    # print(f"\nmodel:{model}\n")                           # モデルのアーキテクチャの出力
    optimizer = optim.Adam(model.parameters(), lr=0.001)    # optimizerを選択(Adam)
    if loss_func != "SISDR":
        loss_function = nn.MSELoss().to(device)                 # 損失関数に使用する式の指定(最小二乗誤差)

    """ チェックポイントの設定 """
    if checkpoint_path != None:
        print("restart_training")
        checkpoint = torch.load(checkpoint_path)  # checkpointの読み込み
        model.load_state_dict(checkpoint["model_state_dict"])  # 学習途中のモデルの読み込み
        optimizer.load_state_dict(checkpoint["optimizer_state_dict"])  # オプティマイザの読み込み
        # optimizerのstateを現在のdeviceに移す。これをしないと、保存前後でdeviceの不整合が起こる可能性がある。
        for state in optimizer.state.values():
            for k, v in state.items():
                if isinstance(v, torch.Tensor):
                    state[k] = v.to(device)
        start_epoch = checkpoint["epoch"] + 1
        loss = checkpoint["loss"]
    else:
        start_epoch = 1

    """ 学習の設定を出力 """
    print("====================")
    print("device: ", device)
    print("out_path: ", out_path)
    print("dataset: ", dataset_path)
    print("loss_func: ", loss_func)
    print("====================")

    my_func.make_dir(out_dir)
    model.train()                   # 学習モードに設定

    start_time = time.time()    # 時間を測定
    epoch = 0
    for epoch in range(start_epoch, train_count+1):   # 学習回数
        model_loss_sum = 0              # 総損失の初期化
        print("Train Epoch:", epoch)    # 学習回数の表示
        for _, (mix_data, target_data) in tenumerate(dataset_loader):
            """ モデルの読み込み """
            mix_data, target_data = mix_data.to(device), target_data.to(device) # データをGPUに移動

            """ 勾配のリセット """
            optimizer.zero_grad()  # optimizerの初期化

            """ データの整形 """
            mix_data = mix_data.to(torch.float32)   # target_dataのタイプを変換 int16→float32
            target_data = target_data.to(torch.float32) # target_dataのタイプを変換 int16→float32
            mix_data = mix_data.unsqueeze(dim=0)    # [バッチサイズ, マイク数，音声長]
            # target_data = target_data[np.newaxis, :, :] # 次元を増やす[1,音声長]→[1,1,音声長]
            # print("mix:", mix_data.shape)

            """ モデルに通す(予測値の計算) """
            estimate_data = model(mix_data) # モデルに通す

            """ データの整形 """
            # print("estimation:", estimate_data.shape)
            # print("target:", target_data.shape)
            estimate_data, target_data = padding_tensor(estimate_data, target_data)

            """ 損失の計算 """
            model_loss = 0
            match loss_func:
                case "SISDR":
                    model_loss = si_sdr_loss(estimate_data, target_data)
                case "wave_MSE":
                    model_loss = loss_function(estimate_data, target_data)  # 時間波形上でMSEによる損失関数の計算
                case "stft_MSE":
                    """ 周波数軸に変換 """
                    stft_estimate_data = torch.stft(estimate_data[0, 0, :], n_fft=1024, return_complex=True)
                    stft_target_data = torch.stft(target_data[0, 0, :], n_fft=1024, return_complex=True)
                    model_loss = loss_function(stft_estimate_data, stft_target_data)  # 時間周波数上MSEによる損失の計算

            model_loss_sum += model_loss  # 損失の加算

            """ 後処理 """
            model_loss.backward()           # 誤差逆伝搬
            optimizer.step()                # 勾配の更新

            del mix_data, target_data, estimate_data, model_loss    # 使用していない変数の削除
            torch.cuda.empty_cache()    # メモリの解放 1iterationごとに解放

        """ チェックポイントの作成 """
        torch.save({"epoch": epoch,
                    "model_state_dict": model.state_dict(),
                    "optimizer_state_dict": optimizer.state_dict(),
                    "loss": model_loss_sum},
                    f"{out_dir}/{out_name}_ckp.pth")

        writer.add_scalar(str(out_name[0]), model_loss_sum, epoch)
        #writer.add_scalar(str(str_name[0]) + "_" + str(a) + "_sisdr-sisnr", model_loss_sum, epoch)
        print(f"[{epoch}]model_loss_sum:{model_loss_sum}")  # 損失の出力

        # torch.cuda.empty_cache()    # メモリの解放 1iterationごとに解放
        with open(csv_path, "a") as out_file:  # ファイルオープン
            out_file.write(f"{model_loss_sum}\n")  # 書き込み
        # torch.cuda.empty_cache()    # メモリの解放 1epochごとに解放-

        """ Early_Stopping の判断 """
        # best_lossとmodel_loss_sumを比較
        if model_loss_sum < best_loss:  # model_lossのほうが小さい場合
            print(f"{epoch:3} [epoch] | {model_loss_sum:.6} <- {best_loss:.6}")
            my_func.make_dir(out_dir)  # best_modelの保存
            torch.save(model.to(device).state_dict(), f"{out_dir}/BEST_{out_name}.pth")  # 出力ファイルの保存
            best_loss = model_loss_sum  # best_lossの変更
            earlystopping_count = 0
        else:
            earlystopping_count += 1
            if (epoch > 100) and (earlystopping_count > earlystopping_threshold):
                break
        if epoch == 100:
            torch.save(model.to(device).state_dict(), f"{out_dir}/{out_name}_{epoch}.pth")  # 出力ファイルの保存

    """ 学習モデル(pthファイル)の出力 """
    print("model save")
    my_func.make_dir(out_dir)
    torch.save(model.to(device).state_dict(), f"{out_dir}/{out_name}_{epoch}.pth")         # 出力ファイルの保存

    writer.close()

    """ 学習時間の計算 """
    time_end = time.time()              # 現在時間の取得
    time_sec = time_end - start_time    # 経過時間の計算(sec)
    time_h = float(time_sec)/3600.0     # sec->hour
    print(f"time：{str(time_h)}h")      # 出力

def test(mix_dir:str, out_dir:str, model_path:str):
    filelist_mixdown = my_func.get_file_list(mix_dir)
    print('number of mixdown file', len(filelist_mixdown))


    # ディレクトリを作成
    my_func.make_dir(out_dir)

    model_dir = my_func.get_dir_name(model_path)
    model_name, _ = my_func.get_file_name(model_path)

    # モデルの読み込み
    model = URelNet(n_channels=1, n_classes=1, k_neighbors=8).to(device)
    # model = U_Net().to(device)

    # TasNet_model.load_state_dict(torch.load('./pth/model/' + model_path + '.pth'))
    model.load_state_dict(torch.load(os.path.join(model_dir, f"BEST_{model_name}.pth")))
    # TCN_model.load_state_dict(torch.load('reverb_03_snr20_reverb1020_snr20-clean_DNN-WPE_TCN_100.pth'))

    for fmixdown in tqdm(filelist_mixdown):  # filelist_mixdownを全て確認して、それぞれをfmixdownに代入
        # mixは振幅、prmはパラメータ
        mix, prm = my_func.load_wav(fmixdown)  # waveでロード
        # print(f'mix.shape:{mix.shape}')
        mix = torch.from_numpy(mix)
        mix = mix.to(device)
        mix = mix.to(torch.float32)
        # mix = mix.unsqueeze(dim=0)    # [バッチサイズ, マイク数，音声長]
        # print("mix: ", mix.shape)
        mix = mix.unsqueeze(dim=0)    # [バッチサイズ, マイク数，音声長]
        # print("mix: ", mix.shape)
        mix_max = torch.max(mix)  # 最大値の取得
        # mix = my_func.load_audio(fmixdown)     # torchaoudioでロード

        mix = mix[np.newaxis, :]
        # print(f"mix:{type(mix)}")

        # print(f'mix.shape:{mix.shape}')  # mix.shape=[1,チャンネル数×音声長]
        mix = torch.tensor(mix, dtype=torch.float32)
        # mix = split_data(mix, channel=channels)  # mix=[チャンネル数,音声長]
        # print(f'mix.shape:{mix.shape}')
        # mix = mix[np.newaxis, :, :]  # mix=[1,チャンネル数,音声長]
        # mix = torch.from_numpy(mix)
        # print("00mix", mix.shape)
        mix = mix.to("cuda")
        # print("11mix", mix.shape)
        separate = model(mix)  # モデルの適用
        # print("separate", separate.shape)
        # separate = separate.cpu()
        # separate = separate.detach().numpy()
        # separate = separate[0, 0, :]
        # print(f'separate.shape:{separate.shape}')
        # mix_max=mix_max.detach().numpy()
        # separate_max=torch.max(separate)
        # separate_max=separate_max.detach().numpy()

        separate = separate * (mix_max / torch.max(separate))
        separate = separate.cpu()
        separate = separate.detach().numpy()


        # 分離した speechを出力ファイルとして保存する。
        # 拡張子を変更したパス文字列を作成
        foutname, _ = os.path.splitext(os.path.basename(fmixdown))
        # ファイル名とフォルダ名を結合してパス文字列を作成
        fname = os.path.join(out_dir, (foutname + '.wav'))
        # print('saving... ', fname)
        # 混合データを保存
        # mask = mask*mix
        my_func.save_wav(fname, separate, prm)
        torch.cuda.empty_cache()    # メモリの解放 1音声ごとに解放
        # torchaudio.save(
        #     fname,
        #     separate.detach().numpy(),
        #     const.SR,
        #     format='wav',
        #     encoding='PCM_S',
        #     bits_per_sample=16
        # )


if __name__ == '__main__':
    # "C:\Users\kataoka-lab\Desktop\sound_data\dataset\subset_DEMAND_hoth_1010dB_1ch\subset_DEMAND_hoth_1010dB_05sec_1ch\noise_reverbe"
<<<<<<< HEAD
    for i in range(3, 5+1):
        train(dataset_path=f"{const.DATASET_DIR}/DEMAND_1ch/condition_{i}/noise_reverbe",
             out_path=f"{const.PTH_DIR}/URelNet/DEMAND_1ch/condition_{i}/noise_reverbe.pth")
    
    # test(mix_dir=f"{const.MIX_DATA_DIR}/subset_DEMAND_hoth_1010dB_1ch/subset_DEMAND_hoth_1010dB_05sec_1ch/test/reverbe_only",
    #      out_dir=f"{const.OUTPUT_WAV_DIR}/URelNet/subset_DEMAND_hoth_1010dB_05sec_1ch_reverbe_only/",
    #      model_path=f"{const.PTH_DIR}/URelNet/subset_DEMAND_hoth_1010dB_05sec_1ch_reverbe_only.pth")
=======
    # train(dataset_path=f"{const.DATASET_DIR}/subset_DEMAND_hoth_1010dB_1ch/subset_DEMAND_hoth_1010dB_05sec_1ch/reverbe_only",
    #      out_path=f"{const.PTH_DIR}/URelNet/subset_DEMAND_hoth_1010dB_05sec_1ch_reverbe_only.pth")
    
    test(mix_dir=f"{const.MIX_DATA_DIR}/subset_DEMAND_hoth_1010dB_1ch/subset_DEMAND_hoth_1010dB_05sec_1ch/test/noise_reverbe",
         out_dir=f"{const.OUTPUT_WAV_DIR}/URelNet/subset_DEMAND_hoth_1010dB_05sec_1ch_noise_reverbe/",
         model_path=f"{const.PTH_DIR}/URelNet/subset_DEMAND_hoth_1010dB_05sec_1ch_noise_reverbe.pth")
>>>>>>> 5f32467e
<|MERGE_RESOLUTION|>--- conflicted
+++ resolved
@@ -123,7 +123,7 @@
 
 
     """ ネットワークの生成 """
-    model = URelNet(n_channels=1, n_classes=1, k_neighbors=4).to(device)
+    model = URelNet(n_channels=1, n_classes=1, k_neighbors=8).to(device)
     # model = U_Net().to(device)
     # print(f"\nmodel:{model}\n")                           # モデルのアーキテクチャの出力
     optimizer = optim.Adam(model.parameters(), lr=0.001)    # optimizerを選択(Adam)
@@ -262,7 +262,7 @@
     model_name, _ = my_func.get_file_name(model_path)
 
     # モデルの読み込み
-    model = URelNet(n_channels=1, n_classes=1, k_neighbors=8).to(device)
+    model = URelNet(n_channels=1, n_classes=1, k_neighbors=5).to(device)
     # model = U_Net().to(device)
 
     # TasNet_model.load_state_dict(torch.load('./pth/model/' + model_path + '.pth'))
@@ -332,19 +332,10 @@
 
 if __name__ == '__main__':
     # "C:\Users\kataoka-lab\Desktop\sound_data\dataset\subset_DEMAND_hoth_1010dB_1ch\subset_DEMAND_hoth_1010dB_05sec_1ch\noise_reverbe"
-<<<<<<< HEAD
     for i in range(3, 5+1):
         train(dataset_path=f"{const.DATASET_DIR}/DEMAND_1ch/condition_{i}/noise_reverbe",
              out_path=f"{const.PTH_DIR}/URelNet/DEMAND_1ch/condition_{i}/noise_reverbe.pth")
     
     # test(mix_dir=f"{const.MIX_DATA_DIR}/subset_DEMAND_hoth_1010dB_1ch/subset_DEMAND_hoth_1010dB_05sec_1ch/test/reverbe_only",
     #      out_dir=f"{const.OUTPUT_WAV_DIR}/URelNet/subset_DEMAND_hoth_1010dB_05sec_1ch_reverbe_only/",
-    #      model_path=f"{const.PTH_DIR}/URelNet/subset_DEMAND_hoth_1010dB_05sec_1ch_reverbe_only.pth")
-=======
-    # train(dataset_path=f"{const.DATASET_DIR}/subset_DEMAND_hoth_1010dB_1ch/subset_DEMAND_hoth_1010dB_05sec_1ch/reverbe_only",
-    #      out_path=f"{const.PTH_DIR}/URelNet/subset_DEMAND_hoth_1010dB_05sec_1ch_reverbe_only.pth")
-    
-    test(mix_dir=f"{const.MIX_DATA_DIR}/subset_DEMAND_hoth_1010dB_1ch/subset_DEMAND_hoth_1010dB_05sec_1ch/test/noise_reverbe",
-         out_dir=f"{const.OUTPUT_WAV_DIR}/URelNet/subset_DEMAND_hoth_1010dB_05sec_1ch_noise_reverbe/",
-         model_path=f"{const.PTH_DIR}/URelNet/subset_DEMAND_hoth_1010dB_05sec_1ch_noise_reverbe.pth")
->>>>>>> 5f32467e
+    #      model_path=f"{const.PTH_DIR}/URelNet/subset_DEMAND_hoth_1010dB_05sec_1ch_reverbe_only.pth")