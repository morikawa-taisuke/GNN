from models.wave_unet import U_Net
from models.GCN import UGCNNet, UGATNet, UGCNNet2, UGATNet2
from models.SpeqGNN import SpeqGCNNet
from models.ConvTasNet_models import enhance_ConvTasNet
import time
import torch
import torch.nn as nn
import torch.nn.functional as F
import torch.optim as optim
from torch.utils.data import DataLoader
import soundfile as sf
import numpy as np
from tqdm.contrib import tenumerate
from tqdm import tqdm
from torch.utils.tensorboard import SummaryWriter
from itertools import permutations
import os
from pathlib import Path

import UGNNNet_DatasetClass
from mymodule import my_func, const
from All_evaluation import main as evaluation


# CUDAのメモリ管理設定
# os.environ['PYTORCH_CUDA_ALLOC_CONF'] = 'expandable_segments:True'

# CUDAの可用性をチェック
device = torch.device("cuda" if torch.cuda.is_available() else "cpu")
# device = "mps"
print(f"Using device: {device}")


def padding_tensor(tensor1, tensor2):
    """
    最後の次元（例: 時系列長）が異なる2つのテンソルに対して、
    短い方を末尾にゼロパディングして長さをそろえる。

    Args:
        tensor1, tensor2 (torch.Tensor): 任意の次元数のテンソル

    Returns:
        padded_tensor1, padded_tensor2 (torch.Tensor)
    """
    len1 = tensor1.size(-1)
    len2 = tensor2.size(-1)
    max_len = max(len1, len2)

    pad1 = [0, max_len - len1]  # 最後の次元だけパディング
    pad2 = [0, max_len - len2]

    padded_tensor1 = F.pad(tensor1, pad1)
    padded_tensor2 = F.pad(tensor2, pad2)

    return padded_tensor1, padded_tensor2


def sisdr(x, s, eps=1e-8):
    """
    calculate training loss
    input:
          x: separated signal, N x S tensor
          s: reference signal, N x S tensor
    Return:
          sisdr: N tensor
    """

    def l2norm(mat, keepdim=False):
        return torch.norm(mat, dim=-1, keepdim=keepdim)

    if x.shape != s.shape:
        raise RuntimeError(
            "Dimention mismatch when calculate si-sdr, {} vs {}".format(
                x.shape, s.shape
            )
        )
    x_zm = x - torch.mean(x, dim=-1, keepdim=True)
    s_zm = s - torch.mean(s, dim=-1, keepdim=True)
    t = (
        torch.sum(x_zm * s_zm, dim=-1, keepdim=True)
        * s_zm
        / torch.sum(s_zm * s_zm, dim=-1, keepdim=True)
    )
    return 20 * torch.log10(eps + l2norm(t) / (l2norm(t - x_zm) + eps))


def si_sdr_loss(ests, egs):
    # spks x n x S
    # ests: estimation
    # egs: target
    refs = egs
    num_speeker = len(refs)
    # print("spks", num_speeker)
    # print(f"ests:{ests.shape}")
    # print(f"egs:{egs.shape}")

    def sisdr_loss(permute):
        # for one permute
        # print("permute", permute)
        return sum([sisdr(ests[s], refs[t]) for s, t in enumerate(permute)]) / len(
            permute
        )
        # average the value

    # P x N
    N = egs.size(0)
    sisdr_mat = torch.stack([sisdr_loss(p) for p in permutations(range(num_speeker))])
    max_perutt, _ = torch.max(sisdr_mat, dim=0)
    # si-snr
    return -torch.sum(max_perutt) / N


def train(
    model: nn.Module,
    mix_dir: str,
    clean_dir: str,
    out_path: str = "./RESULT/pth/result.pth",
    loss_func: str = "stft_MSE",
    batchsize: int = const.BATCHSIZE,
    checkpoint_path: str = None,
    train_count: int = const.EPOCH,
    earlystopping_threshold: int = 5,
):
    """GPUの設定"""
    device = "cuda" if torch.cuda.is_available() else "cpu"  # GPUが使えれば使う
    """ その他の設定 """
    out_path = Path(out_path)  # path型に変換
    out_name, out_dir = out_path.stem, out_path.parent  # ファイル名とディレクトリを分離
    writer = SummaryWriter(
        log_dir=f"{const.LOG_DIR}\\{out_name}"
    )  # logの保存先の指定("tensorboard --logdir ./logs"で確認できる)
    now = my_func.get_now_time()
    csv_path = os.path.join(
        const.LOG_DIR, out_name, f"{out_name}_{now}.csv"
    )  # CSVファイルのパス
    my_func.make_dir(csv_path)
    with open(csv_path, "w") as csv_file:  # ファイルオープン
        csv_file.write(f"dataset,out_name,loss_func\n{mix_dir},{out_path},{loss_func}")

    """ Early_Stoppingの設定 """
    best_loss = np.inf  # 損失関数の最小化が目的の場合，初めのbest_lossを無限大にする
    earlystopping_count = 0

    """ Load dataset データセットの読み込み """
    dataset = UGNNNet_DatasetClass.AudioDataset(
        clean_audio_dir=clean_dir, noisy_audio_dir=mix_dir
    )  # データセットの読み込み
    dataset_loader = DataLoader(
        dataset, batch_size=batchsize, shuffle=True, pin_memory=True
    )

    # print(f"\nmodel:{model}\n")                           # モデルのアーキテクチャの出力
    """ 最適化関数の設定 """
    optimizer = optim.Adam(model.parameters(), lr=0.001)  # optimizerを選択(Adam)
    if loss_func != "SISDR":
        loss_function = nn.MSELoss().to(
            device
        )  # 損失関数に使用する式の指定(最小二乗誤差)

    """ チェックポイントの設定 """
    if checkpoint_path != None:
        print("restart_training")
        checkpoint = torch.load(checkpoint_path)  # checkpointの読み込み
        model.load_state_dict(
            checkpoint["model_state_dict"]
        )  # 学習途中のモデルの読み込み
        optimizer.load_state_dict(
            checkpoint["optimizer_state_dict"]
        )  # オプティマイザの読み込み
        # optimizerのstateを現在のdeviceに移す。これをしないと、保存前後でdeviceの不整合が起こる可能性がある。
        for state in optimizer.state.values():
            for k, v in state.items():
                if isinstance(v, torch.Tensor):
                    state[k] = v.to(device)
        start_epoch = checkpoint["epoch"] + 1
        loss = checkpoint["loss"]
    else:
        start_epoch = 1

    """ 学習の設定を出力 """
    print("====================")
    print("device: ", device)
    print("out_path: ", out_path)
    print("dataset: ", mix_dir)
    print("loss_func: ", loss_func)
    print("====================")

    my_func.make_dir(out_dir)
    model.train()  # 学習モードに設定

    start_time = time.time()  # 時間を測定
    epoch = 0
    for epoch in range(start_epoch, train_count + 1):  # 学習回数
        print("Train Epoch:", epoch)  # 学習回数の表示
        model_loss_sum = 0  # 総損失の初期化
        for _, (mix_data, target_data) in tenumerate(dataset_loader):
            mix_data, target_data = mix_data.to(device), target_data.to(
                device
            )  # データをGPUに移動

            """ 勾配のリセット """
            optimizer.zero_grad()  # optimizerの初期化

            """ データの整形 """
            mix_data = mix_data.to(
                torch.float32
            )  # target_dataのタイプを変換 int16→float32
            target_data = target_data.to(
                torch.float32
            )  # target_dataのタイプを変換 int16→float32

            """ モデルに通す(予測値の計算) """
            # print("model_input", mix_data.shape)
            estimate_data = model(mix_data)  # モデルに通す

            """ データの整形 """
            # print("estimation:", estimate_data.shape)
            # print("target:", target_data.shape)
            estimate_data, target_data = padding_tensor(estimate_data, target_data)

            """ 損失の計算 """
            model_loss = 0
            match loss_func:
                case "SISDR":
                    model_loss = si_sdr_loss(estimate_data, target_data)
                case "wave_MSE":
                    model_loss = loss_function(
                        estimate_data, target_data
                    )  # 時間波形上でMSEによる損失関数の計算
                case "stft_MSE":
                    """周波数軸に変換"""
                    stft_estimate_data = torch.stft(
                        estimate_data[0], n_fft=1024, return_complex=False
                    )
                    stft_target_data = torch.stft(
                        target_data[0], n_fft=1024, return_complex=False
                    )
                    model_loss = loss_function(
                        stft_estimate_data, stft_target_data
                    )  # 時間周波数上MSEによる損失の計算

            model_loss_sum += model_loss  # 損失の加算

            """ 後処理 """
            model_loss.backward()  # 誤差逆伝搬
            optimizer.step()  # 勾配の更新

            del (
                mix_data,
                target_data,
                model_loss,
            )  # 使用していない変数の削除 estimate_data,
            torch.cuda.empty_cache()  # メモリの解放 1iterationごとに解放

        """ チェックポイントの作成 """
        torch.save(
            {
                "epoch": epoch,
                "model_state_dict": model.state_dict(),
                "optimizer_state_dict": optimizer.state_dict(),
                "loss": model_loss_sum,
            },
            f"{out_dir}/{out_name}_ckp.pth",
        )

        writer.add_scalar(str(out_name[0]), model_loss_sum, epoch)
        print(f"[{epoch}]model_loss_sum:{model_loss_sum}")  # 損失の出力

        torch.cuda.empty_cache()  # メモリの解放 1iterationごとに解放
        with open(csv_path, "a") as out_file:  # ファイルオープン
            out_file.write(f"{model_loss_sum}\n")  # 書き込み

        """ Early_Stopping の判断 """
        # best_lossとmodel_loss_sumを比較
        if model_loss_sum < best_loss:  # model_lossのほうが小さい場合
            print(f"{epoch:3} [epoch] | {model_loss_sum:.6} <- {best_loss:.6}")
            torch.save(
                model.to(device).state_dict(), f"{out_dir}/BEST_{out_name}.pth"
            )  # 出力ファイルの保存
            best_loss = model_loss_sum  # best_lossの変更
            earlystopping_count = 0
            estimate_data = estimate_data.cpu()
            estimate_data = estimate_data.detach().numpy()
            estimate_data = estimate_data.squeeze()  # (1, 1, length) -> (length,)
            sf.write("./RESULT/BEST.wav", estimate_data, const.SR)

        else:
            earlystopping_count += 1
            if (epoch > 100) and (earlystopping_count > earlystopping_threshold):
                break
        if epoch == 100:
            torch.save(
                model.to(device).state_dict(), f"{out_dir}/{out_name}_{epoch}.pth"
            )  # 出力ファイルの保存

    """ 学習モデル(pthファイル)の出力 """
    print("model save")
    torch.save(
        model.to(device).state_dict(), f"{out_dir}/{out_name}_{epoch}.pth"
    )  # 出力ファイルの保存

    writer.close()

    """ 学習時間の計算 """
    time_end = time.time()  # 現在時間の取得
    time_sec = time_end - start_time  # 経過時間の計算(sec)
    time_h = float(time_sec) / 3600.0  # sec->hour
    print(f"time：{str(time_h)}h")  # 出力


def test(
    model: nn.Module, mix_dir: str, out_dir: str, model_path: str, prm: int = const.SR
):
    # filelist_mixdown = my_func.get_file_list(mix_dir)
    # print('number of mixdown file', len(filelist_mixdown))

    # ディレクトリを作成
    my_func.make_dir(out_dir)
    model_path = Path(model_path)  # path型に変換
    model_dir, model_name = (
        model_path.parent,
        model_path.stem,
    )  # ファイル名とディレクトリを分離

    model.load_state_dict(
        torch.load(
            os.path.join(model_dir, f"BEST_{model_name}.pth"), map_location=device
        )
    )
    model.eval()

    dataset = UGNNNet_DatasetClass.AudioDataset_test(mix_dir)  # データセットの読み込み
    dataset_loader = DataLoader(dataset, batch_size=1, shuffle=True, pin_memory=True)

    for mix_data, mix_name in tqdm(
        dataset_loader
    ):  # filelist_mixdownを全て確認して、それぞれをfmixdownに代入
        mix_data = mix_data.to(device)  # データをGPUに移動
        mix_data = mix_data.to(torch.float32)  # データの型を変換 int16→float32

        mix_max = torch.max(mix_data)  # 最大値の取得

        separate = model(mix_data)  # モデルの適用
        # print(f"Initial separate shape: {separate.shape}") # デバッグ用

        # separate = separate * (mix_max / torch.max(separate))     # 最大値を揃える
        separate = separate.cpu()
        separate = separate.detach().numpy()
        # print(f"separate: {separate.shape}")
        # print(f"mix_name: {mix_name}")
        # print(f"mix_name: {type(mix_name)}")

        # separate の形状を (length,) に整形する
        # モデルの出力が (1, 1, length) と仮定
        data_to_write = separate.squeeze()

        # 分離した speechを出力ファイルとして保存する。
        # ファイル名とフォルダ名を結合してパス文字列を作成
        out_path = os.path.join(out_dir, (mix_name[0] + ".wav"))
        # print('saving... ', fname)
        # 混合データを保存
        # my_func.save_wav(out_path, separate[0], prm)
        sf.write(out_path, data_to_write, prm)
        torch.cuda.empty_cache()  # メモリの解放 1音声ごとに解放


if __name__ == "__main__":
    """モデルの設定"""
    num_mic = 1  # マイクの数
    num_node = 8  # k近傍の数
<<<<<<< HEAD
    model_list = ["ConvTasNet"]#, "UGAT2"]  # モデルの種類
=======
    model_list = ["UGAT2", "UGCN2"]  # , "UGAT2"]  # モデルの種類
>>>>>>> b5913205
    for model_type in model_list:
        wave_type = (
            "noise_only"  # 入力信号の種類 (noise_only, reverbe_only, noise_reverbe)
        )
        out_name = f"{model_type}_{wave_type}"  # 出力ファイル名

        if model_type == "UGCN":
            model = UGCNNet(n_channels=num_mic, n_classes=1, num_node=8).to(device)
        elif model_type == "UGAT":
            model = UGATNet(
                n_channels=num_mic,
                n_classes=1,
                num_node=8,
                gat_heads=4,
                gat_dropout=0.6,
            ).to(device)
        elif model_type == "UGCN2":
            model = UGCNNet2(n_channels=num_mic, n_classes=1, num_node=8).to(device)
        elif model_type == "UGAT2":
<<<<<<< HEAD
            model = UGATNet2(n_channels=num_mic, n_classes=1, num_node=8, gat_heads=4, gat_dropout=0.6).to(device)
        elif model_type == "ConvTasNet":
            model = enhance_ConvTasNet().to(device)
=======
            model = UGATNet2(
                n_channels=num_mic,
                n_classes=1,
                num_node=8,
                gat_heads=4,
                gat_dropout=0.6,
            ).to(device)
>>>>>>> b5913205
        else:
            raise ValueError(f"Unknown model type: {model_type}")

        train(
            model=model,
            mix_dir=f"{const.MIX_DATA_DIR}/GNN/JA_hoth_5dB/train/",
            clean_dir=f"{const.SAMPLE_DATA_DIR}/speech/JA/train/",
            out_path=f"{const.PTH_DIR}/{model_type}/JA_hoth_5dB/{out_name}.pth",
            batchsize=1,
        )

        test(
            model=model,
            mix_dir=f"{const.MIX_DATA_DIR}/GNN/JA_hoth_5dB/test/",
            out_dir=f"{const.OUTPUT_WAV_DIR}/{model_type}/JA_hoth_5dB/{out_name}",
            model_path=f"{const.PTH_DIR}/{model_type}/JA_hoth_5dB/{out_name}.pth",
        )

        # evaluation(target_dir=f"{const.MIX_DATA_DIR}/subset_DEMAND_hoth_1010dB_1ch/subset_DEMAND_hoth_1010dB_05sec_1ch/test/clean",
        #         estimation_dir=f"{const.OUTPUT_WAV_DIR}/{model_type}/subset_DEMAND_1ch/{out_name}",
        #         out_path=f"{const.EVALUATION_DIR}/{out_name}.csv")<|MERGE_RESOLUTION|>--- conflicted
+++ resolved
@@ -368,11 +368,7 @@
     """モデルの設定"""
     num_mic = 1  # マイクの数
     num_node = 8  # k近傍の数
-<<<<<<< HEAD
-    model_list = ["ConvTasNet"]#, "UGAT2"]  # モデルの種類
-=======
     model_list = ["UGAT2", "UGCN2"]  # , "UGAT2"]  # モデルの種類
->>>>>>> b5913205
     for model_type in model_list:
         wave_type = (
             "noise_only"  # 入力信号の種類 (noise_only, reverbe_only, noise_reverbe)
@@ -392,19 +388,9 @@
         elif model_type == "UGCN2":
             model = UGCNNet2(n_channels=num_mic, n_classes=1, num_node=8).to(device)
         elif model_type == "UGAT2":
-<<<<<<< HEAD
             model = UGATNet2(n_channels=num_mic, n_classes=1, num_node=8, gat_heads=4, gat_dropout=0.6).to(device)
         elif model_type == "ConvTasNet":
             model = enhance_ConvTasNet().to(device)
-=======
-            model = UGATNet2(
-                n_channels=num_mic,
-                n_classes=1,
-                num_node=8,
-                gat_heads=4,
-                gat_dropout=0.6,
-            ).to(device)
->>>>>>> b5913205
         else:
             raise ValueError(f"Unknown model type: {model_type}")
 
