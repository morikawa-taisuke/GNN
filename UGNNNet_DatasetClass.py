--- conflicted
+++ resolved
@@ -42,15 +42,9 @@
 
         # ファイル数の一致を確認（重要なチェック）
         if len(self.noisy_file_paths) != len(self.clean_file_paths):
-<<<<<<< HEAD
             print("Noisy file paths:", len(self.noisy_file_paths))
             print("Clean file paths:", len(self.clean_file_paths))
             raise ValueError("The number of noisy and clean audio files does not match.")
-=======
-            raise ValueError(
-                "The number of noisy and clean audio files does not match."
-            )
->>>>>>> b5913205
 
         # ファイル名のペアリングを確認（これも重要）
         # for i in range(len(self.noisy_file_paths)):
@@ -170,17 +164,10 @@
         # print(self.noisy_file_paths)
         # print(self.clean_file_paths)
         if len(self.noisy_file_paths) != len(self.clean_file_paths):
-<<<<<<< HEAD
             print("Noisy file paths:", len(self.noisy_file_paths))
             print("Clean file paths:", len(self.clean_file_paths))
             raise ValueError("The number of noisy and clean audio files does not match.")
         
-=======
-            raise ValueError(
-                "The number of noisy and clean audio files does not match."
-            )
-
->>>>>>> b5913205
         print(f"Found {len(self.noisy_file_paths)} audio pairs for SpectralDataset.")
 
     def __len__(self):
@@ -241,12 +228,6 @@
         """
         self.noisy_audio_dir = noisy_audio_dir
         self.sample_rate = sample_rate
-<<<<<<< HEAD
-=======
-        self.max_length_samples = (
-            max_length_sec * sample_rate if max_length_sec is not None else None
-        )
->>>>>>> b5913205
 
         # 雑音を含む音声ファイルのリストを取得
         # 例えば、.wav ファイルのみを対象とする
@@ -269,51 +250,17 @@
 
         # サンプリングレートのリサンプリング
         if current_sample_rate != self.sample_rate:
-<<<<<<< HEAD
             noisy_waveform = torchaudio.transforms.Resample(current_sample_rate, self.sample_rate)(noisy_waveform)
         
-=======
-            noisy_waveform = torchaudio.transforms.Resample(
-                current_sample_rate, self.sample_rate
-            )(noisy_waveform)
-
-        # チャンネル数の調整（例：ステレオ -> モノラル）
-        # モデルが1チャンネル入力を想定している場合、モノラルに変換
-        # if noisy_waveform.shape[0] > 1:
-        #     noisy_waveform = torch.mean(noisy_waveform, dim=0, keepdim=True)
-
-        # 長さの調整
-        # (1) 最大長に切り捨て
-        if (
-            self.max_length_samples is not None
-            and noisy_waveform.shape[1] > self.max_length_samples
-        ):
-            noisy_waveform = noisy_waveform[:, : self.max_length_samples]
-
-        # (2) パディング（短いサンプルを埋める）
-        # このモデルは固定長入力を必要としないが、バッチ処理のために長さを揃える必要がある場合
-        # または、常に同じ長さのサンプルを入力したい場合は、ここでパディングを行う
-        # 例:
-        if (
-            self.max_length_samples is not None
-            and noisy_waveform.shape[1] < self.max_length_samples
-        ):
-            padding_amount = self.max_length_samples - noisy_waveform.shape[1]
-            noisy_waveform = F.pad(noisy_waveform, (0, padding_amount))
-
->>>>>>> b5913205
         # 出力の形状 [batch, n_channels, length]
         # print("dataset_out:", noisy_waveform.shape)
         # print("dataset_out:", clean_waveform.shape)
         return noisy_waveform, noisy_name  # パスも返す
 
-<<<<<<< HEAD
-=======
     def get_file_paths(self):
         """データセット内の全ファイルパスを取得"""
         return self.noisy_file_paths
 
->>>>>>> b5913205
 
 # --- 使用例 ---
 if __name__ == "__main__":
