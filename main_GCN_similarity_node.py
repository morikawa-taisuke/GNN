--- conflicted
+++ resolved
@@ -1,10 +1,5 @@
-<<<<<<< HEAD
-from wave_unet import U_Net
+from models.wave_unet import U_Net
 from models.GCN import UGCNNet2
-=======
-from models.wave_unet import U_Net
-from models.GCN import UGCNNet
->>>>>>> f893e58e
 import time             # 時間
 # from librosa.core import stft, istft
 import torch
