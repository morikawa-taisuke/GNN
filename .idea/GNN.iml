--- conflicted
+++ resolved
@@ -1,15 +1,7 @@
 <?xml version="1.0" encoding="UTF-8"?>
-<<<<<<< HEAD
-<module type="PYTHON_MODULE" version="4">
-  <component name="NewModuleRootManager">
-    <content url="file://$MODULE_DIR$" />
-    <orderEntry type="inheritedJdk" />
-    <orderEntry type="sourceFolder" forTests="false" />
-=======
 <module version="4">
   <component name="PyDocumentationSettings">
     <option name="format" value="GOOGLE" />
     <option name="myDocStringFormat" value="Google" />
->>>>>>> b8fc3a4e
   </component>
 </module>