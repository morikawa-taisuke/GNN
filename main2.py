--- conflicted
+++ resolved
@@ -286,55 +286,6 @@
 
 
 if __name__ == "__main__":
-<<<<<<< HEAD
-    """モデルの設定"""
-    num_mic = 1  # マイクの数
-    num_node = 16  # ノードの数
-    model_list = [
-        "GCNEncoder",
-        "GATEncoder",
-    ]  # モデルの種類  "UGCN", "UGCN2", "UGAT", "UGAT2", "ConvTasNet", "UNet"
-    wave_types = [
-        "noise_only",
-        # "reverbe_only",
-        # "noise_reverbe",
-    ]  # 入力信号の種類 (noise_only, reverbe_only, noise_reverbe)
-
-    graph_config = GraphConfig(
-        num_edges=num_node,
-        node_selection=NodeSelectionType.ALL,
-        edge_selection=EdgeSelectionType.KNN,
-        bidirectional=True,
-        temporal_window=4000,  # 時間窓のサイズ
-    )
-
-    for model_type in model_list:
-        if model_type == "UGCN":
-            model = UGNN(n_channels=num_mic, num_node=num_node, gnn_type="GCN", graph_config=graph_config).to(device)
-        elif model_type == "UGAT":
-            model = UGNN(n_channels=num_mic, num_node=num_node, gnn_type="GAT", graph_config=graph_config).to(device)
-        elif model_type == "GCNEncoder":
-            model = GNNEncoder(n_channels=num_mic, gnn_type="GCN", num_node=num_node, graph_config=graph_config).to(
-                device
-            )
-        elif model_type == "GATEncoder":
-            model = GNNEncoder(n_channels=num_mic, gnn_type="GAT", num_node=num_node, graph_config=graph_config).to(
-                device
-            )
-        elif model_type == "ConvTasNet":
-            model = enhance_ConvTasNet().to(device)
-        elif model_type == "UNet":
-            model = U_Net().to(device)
-        else:
-            raise ValueError(f"Unknown model type: {model_type}")
-
-        for wave_type in wave_types:
-            out_name = f"new_{model_type}_{wave_type}_{num_node}node_win"  # 出力ファイル名
-            # C:\Users\kataoka-lab\Desktop\sound_data\sample_data\speech\DEMAND\clean\train
-            train(model=model,
-				  train_csv=f"/Users/a/Documents/sound_data/mix_data/DEMAND_hoth_0505dB_05sec_1ch/train.csv",
-				  val_csv=f"/Users/a/Documents/sound_data/mix_data/DEMAND_hoth_0505dB_05sec_1ch/val.csv",
-=======
 	"""モデルの設定"""
 	num_mic = 1  # マイクの数
 	num_node = 16  # ノードの数
@@ -380,7 +331,6 @@
 			train(model=model,
 				  train_csv=f"{const.MIX_DATA_DIR}/DEMAND_hoth_0505dB_05sec_1ch/train.csv",
 				  val_csv=f"{const.MIX_DATA_DIR}/DEMAND_hoth_0505dB_05sec_1ch/val.csv",
->>>>>>> b710c755
 				  wave_type=wave_type,
 				  out_path=f"{const.PTH_DIR}/{model_type}/DEMAND_hoth_0505dB_05sec_1ch/{out_name}.pth",
 				  loss_type="SISDR",
