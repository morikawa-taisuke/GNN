from models.wave_unet import U_Net
from models.GCN import UGCNNet, UGATNet, UGCNNet2, UGATNet2

import time
import torch
import torch.nn as nn
import torch.nn.functional as F
import torch.optim as optim
from torch.utils.data import DataLoader
import soundfile as sf
import numpy as np
from tqdm.contrib import tenumerate
from tqdm import tqdm
from torch.utils.tensorboard import SummaryWriter
from itertools import permutations
import os
from pathlib import Path

import Dataset_Class
import UGNNNet_DatasetClass
from mymodule import my_func, const
from All_evaluation import main as evaluation


# CUDAのメモリ管理設定
os.environ['PYTORCH_CUDA_ALLOC_CONF'] = 'expandable_segments:True'

# CUDAの可用性をチェック
device = torch.device('cuda' if torch.cuda.is_available() else 'cpu')
# device = "mps"
print(f"Using device: {device}")

def padding_tensor(tensor1, tensor2):
    """
    最後の次元（例: 時系列長）が異なる2つのテンソルに対して、
    短い方を末尾にゼロパディングして長さをそろえる。

    Args:
        tensor1, tensor2 (torch.Tensor): 任意の次元数のテンソル

    Returns:
        padded_tensor1, padded_tensor2 (torch.Tensor)
    """
    len1 = tensor1.size(-1)
    len2 = tensor2.size(-1)
    max_len = max(len1, len2)

    pad1 = [0, max_len - len1]  # 最後の次元だけパディング
    pad2 = [0, max_len - len2]

    padded_tensor1 = F.pad(tensor1, pad1)
    padded_tensor2 = F.pad(tensor2, pad2)

    return padded_tensor1, padded_tensor2

def sisdr(x, s, eps=1e-8):
    """
    calculate training loss
    input:
          x: separated signal, N x S tensor
          s: reference signal, N x S tensor
    Return:
          sisdr: N tensor
    """

    def l2norm(mat, keepdim=False):
        return torch.norm(mat, dim=-1, keepdim=keepdim)

    if x.shape != s.shape:
        raise RuntimeError("Dimention mismatch when calculate si-sdr, {} vs {}".format(x.shape, s.shape))
    x_zm = x - torch.mean(x, dim=-1, keepdim=True)
    s_zm = s - torch.mean(s, dim=-1, keepdim=True)
    t = torch.sum(x_zm * s_zm, dim=-1,keepdim=True) * s_zm / torch.sum(s_zm * s_zm, dim=-1,keepdim=True)
    return 20 * torch.log10(eps + l2norm(t) / (l2norm(t - x_zm) + eps))

def si_sdr_loss(ests, egs):
    # spks x n x S
    # ests: estimation
    # egs: target
    refs = egs
    num_speeker = len(refs)
    #print("spks", num_speeker)
    # print(f"ests:{ests.shape}")
    # print(f"egs:{egs.shape}")

    def sisdr_loss(permute):
        # for one permute
        #print("permute", permute)
        return sum([sisdr(ests[s], refs[t]) for s, t in enumerate(permute)]) / len(permute)
        # average the value

    # P x N
    N = egs.size(0)
    sisdr_mat = torch.stack([sisdr_loss(p) for p in permutations(range(num_speeker))])
    max_perutt, _ = torch.max(sisdr_mat, dim=0)
    # si-snr
    return -torch.sum(max_perutt) / N


def train(model:nn.Module, dataset_path:str, out_path:str="./RESULT/pth/result.pth", loss_func:str="stft_MSE", batchsize:int=const.BATCHSIZE, checkpoint_path:str=None, train_count:int=const.EPOCH, earlystopping_threshold:int=5):
    """ GPUの設定 """
    device = "cuda" if torch.cuda.is_available() else "cpu" # GPUが使えれば使う
    """ その他の設定 """
    out_path = Path(out_path)   # path型に変換
    out_name, out_dir = out_path.stem, out_path.parent  # ファイル名とディレクトリを分離
    writer = SummaryWriter(log_dir=f"{const.LOG_DIR}\\{out_name}")  # logの保存先の指定("tensorboard --logdir ./logs"で確認できる)
    now = my_func.get_now_time()
    csv_path = os.path.join(const.LOG_DIR, out_name, f"{out_name}_{now}.csv")  # CSVファイルのパス
    my_func.make_dir(csv_path)
    with open(csv_path, "w") as csv_file:  # ファイルオープン
        csv_file.write(f"dataset,out_name,loss_func\n{dataset_path},{out_path},{loss_func}")

    """ Early_Stoppingの設定 """
    best_loss = np.inf  # 損失関数の最小化が目的の場合，初めのbest_lossを無限大にする
    earlystopping_count = 0

    """ Load dataset データセットの読み込み """
    # dataset = UGNNNet_DatasetClass.AudioDataset(clean_dir, mix_dir) # データセットの読み込み
    dataset = Dataset_Class.TasNet_dataset(dataset_path=dataset_path) # データセットの読み込み
    dataset_loader = DataLoader(dataset, batch_size=batchsize, shuffle=True, pin_memory=True)


    # print(f"\nmodel:{model}\n")                           # モデルのアーキテクチャの出力
    """ 最適化関数の設定 """
    optimizer = optim.Adam(model.parameters(), lr=0.001)    # optimizerを選択(Adam)
    if loss_func != "SISDR":
        loss_function = nn.MSELoss().to(device)                 # 損失関数に使用する式の指定(最小二乗誤差)

    """ チェックポイントの設定 """
    if checkpoint_path != None:
        print("restart_training")
        checkpoint = torch.load(checkpoint_path)  # checkpointの読み込み
        model.load_state_dict(checkpoint["model_state_dict"])  # 学習途中のモデルの読み込み
        optimizer.load_state_dict(checkpoint["optimizer_state_dict"])  # オプティマイザの読み込み
        # optimizerのstateを現在のdeviceに移す。これをしないと、保存前後でdeviceの不整合が起こる可能性がある。
        for state in optimizer.state.values():
            for k, v in state.items():
                if isinstance(v, torch.Tensor):
                    state[k] = v.to(device)
        start_epoch = checkpoint["epoch"] + 1
        loss = checkpoint["loss"]
    else:
        start_epoch = 1

    """ 学習の設定を出力 """
    print("====================")
    print("device: ", device)
    print("out_path: ", out_path)
    print("dataset: ", dataset_path)
    print("loss_func: ", loss_func)
    print("====================")

    my_func.make_dir(out_dir)
    model.train()                   # 学習モードに設定

    start_time = time.time()    # 時間を測定
    epoch = 0
    for epoch in range(start_epoch, train_count+1):   # 学習回数
        print("Train Epoch:", epoch)    # 学習回数の表示
        for _, (mix_data, target_data) in tenumerate(dataset_loader):
            model_loss_sum = 0  # 総損失の初期化
            mix_data, target_data = mix_data.to(device), target_data.to(device) # データをGPUに移動

            """ 勾配のリセット """
            optimizer.zero_grad()  # optimizerの初期化

            """ データの整形 """
            mix_data = mix_data.to(torch.float32)   # target_dataのタイプを変換 int16→float32
            target_data = target_data.to(torch.float32) # target_dataのタイプを変換 int16→float32
            mix_data = mix_data.unsqueeze(0)  # (batch_size, 1, length) -> (batch_size, length)
            # print(f"mix_data shape: {mix_data.shape}")  # デバッグ用
            # print(f"target_data shape: {target_data.shape}")  # デバッグ用

            """ モデルに通す(予測値の計算) """
            # print("model_input", mix_data.shape)
            estimate_data = model(mix_data) # モデルに通す

            """ データの整形 """
            # print("estimation:", estimate_data.shape)
            # print("target:", target_data.shape)
            estimate_data, target_data = padding_tensor(estimate_data, target_data)

            """ 損失の計算 """
            model_loss = 0
            match loss_func:
                case "SISDR":
                    model_loss = si_sdr_loss(estimate_data[0], target_data)
                case "wave_MSE":
                    model_loss = loss_function(estimate_data, target_data)  # 時間波形上でMSEによる損失関数の計算
                case "stft_MSE":
                    """ 周波数軸に変換 """
                    stft_estimate_data = torch.stft(estimate_data[0], n_fft=1024, return_complex=False)
                    stft_target_data = torch.stft(target_data[0], n_fft=1024, return_complex=False)
                    model_loss = loss_function(stft_estimate_data, stft_target_data)  # 時間周波数上MSEによる損失の計算

            model_loss_sum += model_loss  # 損失の加算

            """ 後処理 """
            model_loss.backward()           # 誤差逆伝搬
            optimizer.step()                # 勾配の更新

            del mix_data, target_data, estimate_data, model_loss    # 使用していない変数の削除
            torch.cuda.empty_cache()    # メモリの解放 1iterationごとに解放

        """ チェックポイントの作成 """
        torch.save({"epoch": epoch,
                    "model_state_dict": model.state_dict(),
                    "optimizer_state_dict": optimizer.state_dict(),
                    "loss": model_loss_sum},
                    f"{out_dir}/{out_name}_ckp.pth")

        writer.add_scalar(str(out_name[0]), model_loss_sum, epoch)
        #writer.add_scalar(str(str_name[0]) + "_" + str(a) + "_sisdr-sisnr", model_loss_sum, epoch)
        print(f"[{epoch}]model_loss_sum:{model_loss_sum}")  # 損失の出力

        torch.cuda.empty_cache()    # メモリの解放 1iterationごとに解放
        with open(csv_path, "a") as out_file:  # ファイルオープン
            out_file.write(f"{model_loss_sum}\n")  # 書き込み
        # torch.cuda.empty_cache()    # メモリの解放 1epochごとに解放-

        """ Early_Stopping の判断 """
        # best_lossとmodel_loss_sumを比較
        if model_loss_sum < best_loss:  # model_lossのほうが小さい場合
            print(f"{epoch:3} [epoch] | {model_loss_sum:.6} <- {best_loss:.6}")
            torch.save(model.to(device).state_dict(), f"{out_dir}/BEST_{out_name}.pth")  # 出力ファイルの保存
            best_loss = model_loss_sum  # best_lossの変更
            earlystopping_count = 0
        else:
            earlystopping_count += 1
            if (epoch > 100) and (earlystopping_count > earlystopping_threshold):
                break
        if epoch == 100:
            torch.save(model.to(device).state_dict(), f"{out_dir}/{out_name}_{epoch}.pth")  # 出力ファイルの保存

    """ 学習モデル(pthファイル)の出力 """
    print("model save")
    torch.save(model.to(device).state_dict(), f"{out_dir}/{out_name}_{epoch}.pth")         # 出力ファイルの保存

    writer.close()

    """ 学習時間の計算 """
    time_end = time.time()              # 現在時間の取得
    time_sec = time_end - start_time    # 経過時間の計算(sec)
    time_h = float(time_sec)/3600.0     # sec->hour
    print(f"time：{str(time_h)}h")      # 出力

def test(model:nn.Module, mix_dir:str, out_dir:str, model_path:str, prm:int=const.SR):
    # filelist_mixdown = my_func.get_file_list(mix_dir)
    # print('number of mixdown file', len(filelist_mixdown))

    # ディレクトリを作成
    my_func.make_dir(out_dir)
    model_path = Path(model_path)  # path型に変換
    model_dir, model_name = model_path.parent, model_path.stem  # ファイル名とディレクトリを分離

    model.load_state_dict(torch.load(os.path.join(model_dir, f"BEST_{model_name}.pth")))
    
    dataset = UGNNNet_DatasetClass.AudioDataset_test(mix_dir) # データセットの読み込み
    dataset_loader = DataLoader(dataset, batch_size=1, shuffle=True, pin_memory=True)

    for (mix_data, mix_name) in tqdm(dataset_loader):  # filelist_mixdownを全て確認して、それぞれをfmixdownに代入
        mix_data = mix_data.to(device)  # データをGPUに移動
        mix_data = mix_data.to(torch.float32)   # データの型を変換 int16→float32

        mix_max = torch.max(mix_data)  # 最大値の取得

        separate = model(mix_data)  # モデルの適用
        # print(f"Initial separate shape: {separate.shape}") # デバッグ用

        # separate = separate * (mix_max / torch.max(separate))     # 最大値を揃える
        separate = separate.cpu()
        separate = separate.detach().numpy()
        # print(f"separate: {separate.shape}")
        # print(f"mix_name: {mix_name}")
        # print(f"mix_name: {type(mix_name)}")
        
        # separate の形状を (length,) に整形する
        # モデルの出力が (1, 1, length) と仮定
        data_to_write = separate.squeeze()
        
        # 分離した speechを出力ファイルとして保存する。
        # ファイル名とフォルダ名を結合してパス文字列を作成
        out_path = os.path.join(out_dir, (mix_name[0] + '.wav'))
        # print('saving... ', fname)
        # 混合データを保存
        # my_func.save_wav(out_path, separate[0], prm)
        sf.write(out_path, data_to_write, prm)
        torch.cuda.empty_cache()    # メモリの解放 1音声ごとに解放




if __name__ == '__main__':
    """ モデルの設定 """
    num_mic = 1  # マイクの数
    num_node = 8  # k近傍の数
    model_list = ["UGCN"]#, "UGAT2"]  # モデルの種類
    for model_type in model_list:
        wave_type = "noise_only"    # 入寮信号の種類 (noise_only, reverbe_only, noise_reverbe)
        out_name = f"{model_type}_{wave_type}"  # 出力ファイル名

        if model_type == "UGCN":
            model = UGCNNet(n_channels=num_mic, n_classes=1, num_node=8).to(device)
        elif model_type == "UGAT":
            model = UGATNet(n_channels=num_mic, n_classes=1, num_node=8, gat_heads=4, gat_dropout=0.6).to(device)
        elif model_type == "UGCN2":
            model = UGCNNet2(n_channels=num_mic, n_classes=1, num_node=8).to(device)
        elif model_type == "UGAT2":
            model = UGATNet2(n_channels=num_mic, n_classes=1, num_node=8, gat_heads=4, gat_dropout=0.6).to(device)
        else:
            raise ValueError(f"Unknown model type: {model_type}")


        train(model=model,
<<<<<<< HEAD
              dataset_path=f"{const.DATASET_DIR}/JA_hoth_5dB/train/{wave_type}",
              out_path=f"{const.PTH_DIR}/{model_type}/JA_hoth_5dB/{out_name}.pth", batchsize=1,
=======
              dataset_path=f"{const.DATASET_DIR}/subset_DEMAND_hoth_0505dB/{wave_type}",
              out_path=f"{const.PTH_DIR}/{model_type}/subset_DEMAND_hoth_0505dB/{out_name}.pth", batchsize=1,
>>>>>>> 61bf6fa1
              loss_func="SISDR")

        test(model=model,
             mix_dir=f"{const.MIX_DATA_DIR}/subset_DEMAND_hoth_0505dB/test/{wave_type}",
             out_dir=f"{const.OUTPUT_WAV_DIR}/{model_type}/subset_DEMAND_hoth_0505dB/{out_name}",
             model_path=f"{const.PTH_DIR}/{model_type}/subset_DEMAND_hoth_0505dB/{out_name}.pth")
        
        # evaluation(target_dir=f"{const.MIX_DATA_DIR}/subset_DEMAND_hoth_1010dB_1ch/subset_DEMAND_hoth_1010dB_05sec_1ch/test/clean",
        #         estimation_dir=f"{const.OUTPUT_WAV_DIR}/{model_type}/subset_DEMAND_1ch/{out_name}",
        #         out_path=f"{const.EVALUATION_DIR}/{out_name}.csv")<|MERGE_RESOLUTION|>--- conflicted
+++ resolved
@@ -312,13 +312,10 @@
 
 
         train(model=model,
-<<<<<<< HEAD
+              dataset_path=f"{const.DATASET_DIR}/subset_DEMAND_hoth_0505dB/{wave_type}",
+              out_path=f"{const.PTH_DIR}/{model_type}/subset_DEMAND_hoth_0505dB/{out_name}.pth", batchsize=1,
               dataset_path=f"{const.DATASET_DIR}/JA_hoth_5dB/train/{wave_type}",
               out_path=f"{const.PTH_DIR}/{model_type}/JA_hoth_5dB/{out_name}.pth", batchsize=1,
-=======
-              dataset_path=f"{const.DATASET_DIR}/subset_DEMAND_hoth_0505dB/{wave_type}",
-              out_path=f"{const.PTH_DIR}/{model_type}/subset_DEMAND_hoth_0505dB/{out_name}.pth", batchsize=1,
->>>>>>> 61bf6fa1
               loss_func="SISDR")
 
         test(model=model,
